from __future__ import annotations

import datetime
import logging
import multiprocessing
import os
import platform
import queue
import random
import signal
import sys
import threading
from threading import Lock
import time
from getpass import getuser
from socket import gethostname
from uuid import uuid4
from collections import defaultdict

# multiprocessing.Event is a method, not a class
# to annotate, we need the "real" class
# see: https://github.com/python/typeshed/issues/4266
from multiprocessing.synchronize import Event as EventType

import globus_compute_endpoint.endpoint.config
import pika.exceptions
import setproctitle
from globus_compute_common.messagepack import InvalidMessageError, pack, unpack
from globus_compute_common.messagepack.message_types import (
    EPStatusReport,
    Result,
    ResultErrorDetails,
    Task
)
from globus_compute_endpoint import __version__ as funcx_endpoint_version
from globus_compute_endpoint.endpoint.rabbit_mq import (
    ResultQueuePublisher,
    TaskQueueSubscriber,
)
from globus_compute_endpoint.endpoint.result_store import ResultStore
from globus_compute_endpoint.engines.base import GlobusComputeEngineBase
from globus_compute_endpoint.exception_handling import get_result_error_details
from globus_compute_endpoint.endpoint.timingrecord import TimingRecord
from globus_compute_sdk import __version__ as funcx_sdk_version

from parsl.version import VERSION as PARSL_VERSION
from parsl.dataflow.states import States, FINAL_STATES, FINAL_FAILURE_STATES
from parsl.monitoring.message_type import MessageType

log = logging.getLogger(__name__)


class EndpointInterchange:
    """Interchange is a task orchestrator for distributed systems.

    1. Asynchronously queue large volume of tasks (>100K)
    2. Allow for workers to join and leave the union
    3. Detect workers that have failed using heartbeats
    4. Service single and batch requests from workers
    5. Be aware of requests worker resource capacity,
       eg. schedule only jobs that fit into walltime.

    """

    def __init__(
        self,
        config: globus_compute_endpoint.endpoint.config.Config,
        reg_info: dict[str, dict],
        logdir=".",
        endpoint_id=None,
        endpoint_dir=".",
        result_store: ResultStore | None = None,
        reconnect_attempt_limit: int = 5,
        parent_pid: int = 0,
    ):
        """
        Parameters
        ----------
        config : globus_compute_sdk.Config object
             Globus Compute config object describing how compute should be provisioned

        reg_info : dict[str, dict]
             Dictionary containing connection information for both the task and
             result queues.  The required data structure is returned from the
             Endpoint registration API call, encapsulated in the SDK by
             `Client.register_endpoint()`.

        logdir : str
             Parsl log directory paths. Logs and temp files go here. Default: '.'

        endpoint_id : str
             Identity string that identifies the endpoint to the broker

        endpoint_dir : pathlib.Path
             Endpoint directory path to store registration info in
        """
        self.logdir = logdir
        log.info(
            "Initializing EndpointInterchange process with Endpoint ID: {}".format(
                endpoint_id
            )
        )
        self.config = config

        self.endpoint_dir = endpoint_dir

        self.task_q_info = reg_info["task_queue_info"]
        self.result_q_info = reg_info["result_queue_info"]

        self.time_to_quit = False
        self.heartbeat_period = self.config.heartbeat_period

        self.pending_task_queue: multiprocessing.Queue = multiprocessing.Queue()

        self._reconnect_fail_counter = 0
        self.reconnect_attempt_limit = max(1, reconnect_attempt_limit)
        self._quiesce_event = multiprocessing.Event()
        self._kill_event = multiprocessing.Event()
        self._parent_pid = parent_pid

        if result_store is None:
            result_store = ResultStore(endpoint_dir=endpoint_dir)
        self.result_store = result_store

        self.endpoint_id = endpoint_id

        self.current_platform = {
            "parsl_v": PARSL_VERSION,
            "python_v": "{}.{}.{}".format(
                sys.version_info.major, sys.version_info.minor, sys.version_info.micro
            ),
            "os": platform.system(),
            "hname": platform.node(),
            "funcx_sdk_version": funcx_sdk_version,
            "funcx_endpoint_version": funcx_endpoint_version,
            "registration": self.endpoint_id,
            "dir": os.getcwd(),
        }
        log.info(f"Platform info: {self.current_platform}")

        self.results_passthrough: queue.Queue[
            dict[str, bytes | str | None]
        ] = queue.Queue()
        # Rename self.executor -> self.engine in second round
        self.executor: GlobusComputeEngineBase = self.config.executors[0]
        self._test_start = False

        self.monitoring = self.config.monitoring_hub
        self.hub_address = None
        self.hub_interchange_port = None

        if self.monitoring:
            # Add run id for monitoring
            self.run_id = str(uuid4())
            self.timing_record_lock : Lock = Lock()
            self.timing_records : dict[str, TimingRecord] = dict()
            self.task_state_counts : dict[States, int] = defaultdict(int)

    def _init_monitoring(self):
        #self.monitoring.logdir = self.logdir
        self.hub_address = self.monitoring.hub_address
        log.info("Starting monitoring hub")
        self.hub_interchange_port = self.monitoring.start(self.run_id, str(self.logdir))
        
        # Providing executor with monitoring information if it needs it
        self.executor.monitoring = self.monitoring
        self.executor.hub_port = self.hub_interchange_port

        self.workflow_name = f"{self.endpoint_id}"
        self.time_began = datetime.datetime.now()
        self.workflow_version = str(self.time_began.replace(microsecond=0))

        workflow_info = {
                'python_version': "{}.{}.{}".format(sys.version_info.major,
                                                    sys.version_info.minor,
                                                    sys.version_info.micro),
                'parsl_version': PARSL_VERSION,
                "time_began": self.time_began,
                'time_completed': None,
                'run_id': self.run_id,
                'workflow_name': self.workflow_name,
                'workflow_version': self.workflow_version,
                'rundir': str(self.endpoint_dir),
                'tasks_completed_count': 0,
                'tasks_failed_count': 0,
                'user': getuser(),
                'host': platform.node()
        }

        self.monitoring.send(MessageType.WORKFLOW_INFO,
                                workflow_info)

    def start_engine(self):
        log.info("Starting Engine")

        if self.monitoring:
            self._init_monitoring()
        else:
            self.executor.monitoring = False

        self.executor.start(
            results_passthrough=self.results_passthrough,
            endpoint_id=self.endpoint_id,
            run_dir=self.logdir,
            run_id=self.run_id
        )

    def migrate_tasks_to_internal(
        self,
        connection_params: dict,
        endpoint_uuid: str,
        pending_task_queue: multiprocessing.Queue,
        quiesce_event: EventType,
    ) -> multiprocessing.Process:
        """Pull tasks from the incoming tasks 0mq pipe onto the internal
        pending task queue

        Parameters:
        -----------
        connection_params: pika.connection.Parameters
              Connection params to connect to the service side Tasks queue

        endpoint_uuid: endpoint_uuid str

        pending_task_queue: multiprocessing.Queue
              Internal queue to which tasks should be migrated

        quiesce_event : EventType
              Event to let the thread know when it is time to die.
        """
        try:
            log.info(f"Starting the TaskQueueSubscriber as {endpoint_uuid}")
            task_q_proc = TaskQueueSubscriber(
                queue_info=connection_params,
                external_queue=pending_task_queue,
                quiesce_event=quiesce_event,
                endpoint_id=endpoint_uuid,
            )
            task_q_proc.start()
        except Exception:
            log.exception("Unhandled exception in TaskQueueSubscriber")
            raise

        return task_q_proc

    def quiesce(self):
        """Temporarily stop everything on the interchange in order to reach a consistent
        state before attempting to start again. This must be called on the main thread
        """
        log.info("Interchange Quiesce in progress (stopping and joining processes)")
        self._quiesce_event.set()

        log.info("Waiting for quiesce complete")
        self._task_puller_proc.join()

        log.info("Quiesce done")

    def stop(self):
        """Prepare the interchange for shutdown"""
        log.info("Shutting down EndpointInterchange")

        # kill_event must be set before quiesce_event because we need to guarantee that
        # once the quiesce is complete, the interchange will not try to start again
        self._kill_event.set()
        self._quiesce_event.set()

    def cleanup(self):
<<<<<<< HEAD
        self.executor.shutdown()
        if self.monitoring:
            log.info("Sending final monitoring message")
            self.time_completed = datetime.datetime.now()
            self.monitoring.send(MessageType.WORKFLOW_INFO,
                                {'tasks_failed_count': self.task_state_counts[States.failed],
                                'tasks_completed_count': self.task_state_counts[States.exec_done],
                                "time_began": self.time_began,
                                'time_completed': self.time_completed,
                                'run_id': self.run_id, 'rundir': str(self.endpoint_dir),
                                'exit_now': True})

            log.info("Terminating monitoring")
            self.monitoring.close()
            log.info("Terminated monitoring")
=======
        self.executor.shutdown(block=True)
>>>>>>> 2be5dc40

    def handle_sigterm(self, sig_num, curr_stack_frame):
        log.warning("Received SIGTERM, setting termination flag.")
        self.time_to_quit = True

    def start(self):
        """Start the Interchange"""
        signal.signal(signal.SIGHUP, self.handle_sigterm)
        signal.signal(signal.SIGQUIT, self.handle_sigterm)  # hint: Ctrl+\
        signal.signal(signal.SIGTERM, self.handle_sigterm)
        # Intentionally ignoring SIGINT for now, as we're unstable enough to
        # warrant Python's default developer-friendly Ctrl+C handling

        self._quiesce_event.clear()
        self._kill_event.clear()

        if self._parent_pid:
            if self._parent_pid != os.getppid():
                # initial check to save extra noise
                log.warning(f"Pid {self._parent_pid} not parent; refusing to start")
                self.stop()
                return

            def _parent_watcher(ppid: int):
                while ppid == os.getppid():
                    if not self._quiesce_event.wait(timeout=1):
                        return
                log.warning(f"Parent ({ppid}) has gone away; initiating shut down")
                self.stop()

            threading.Thread(
                target=_parent_watcher,
                args=(self._parent_pid,),  # copy; to discourage shenanigans
                daemon=True,
                name="ParentPidWatcher",
            ).start()

        log.info("Starting EndpointInterchange")

        # NOTE: currently we only start the executors once because
        # the current behavior is to keep them running decoupled while
        # the endpoint is waiting for reconnection
        self.start_engine()

        while not self._kill_event.is_set():
            if self._reconnect_fail_counter >= self.reconnect_attempt_limit:
                log.critical(
                    f"Failed {self._reconnect_fail_counter} consecutive times."
                    "  Shutting down."
                )
                self.stop()
                self.quiesce()
                break

            if self._quiesce_event.is_set():
                idle_for = random.uniform(2.0, 10.0)
                log.warning(f"Interchange will retry connecting in {idle_for:.2f}s")
                time.sleep(idle_for)
                self._quiesce_event.clear()
            else:
                log.debug("Starting threads and main loop")

            if self.time_to_quit:
                self.stop()
                self.quiesce()
                break

            try:
                self._start_threads_and_main()
            except pika.exceptions.ConnectionClosedByBroker as e:
                log.warning(f"AMQP service closed connection: {e}")
            except pika.exceptions.ProbableAuthenticationError as e:
                log.error(f"Unable to connect to AMQP service: {e}")
                self._kill_event.set()
            except Exception:
                log.error("Unhandled exception in main kernel.")
                log.debug("Unhandled exception in main kernel.", exc_info=True)
            finally:
                if not self._kill_event.is_set():
                    self._reconnect_fail_counter += 1
                    log.info(
                        "Reconnection count: %s (of %s)",
                        self._reconnect_fail_counter,
                        self.reconnect_attempt_limit,
                    )

            self.quiesce()

        self.cleanup()
        log.info("EndpointInterchange shutdown complete.")

    def _start_threads_and_main(self):
        self._task_puller_proc = self.migrate_tasks_to_internal(
            self.task_q_info,
            self.endpoint_id,
            self.pending_task_queue,
            self._quiesce_event,
        )

        self._main_loop()

    def _begin_task(self, task_id):
        if self.monitoring:
            timing_record: TimingRecord
            timing_record = {
                'time_invoked': datetime.datetime.now(),
                'time_returned': None
            }
            with self.timing_record_lock:
                self.timing_records[task_id] = timing_record
            self._send_task_info(task_id, States.launched, timing_record)
    
    def _complete_task(self, task_id, error_details : ResultErrorDetails | None):
        if self.monitoring:
            timing_record = self.timing_records[task_id]
            timing_record['time_returned'] = datetime.datetime.now()

            if error_details is not None:
                self.task_state_counts[States.failed] += 1
            else:
                self.task_state_counts[States.exec_done] += 1

            with self.timing_record_lock:
                del self.timing_records[task_id]

            self._send_task_info(task_id, States.launched, timing_record)

    def _send_task_info(self, task_id, status, timing_record):
        task_log_info = self._create_task_log_info(task_id, status, timing_record)
        log.debug(f"Sending messaege: {task_log_info} to monitoring")
        self.monitoring.send(MessageType.TASK_INFO, task_log_info)

    def _create_task_log_info(self, task_id, status, timing_record):
        task_log_info = {"task_" + k: timing_record[k] for k in ["time_invoked", "time_returned"]}
        task_log_info["task_id"] = str(task_id)
        task_log_info["task_func_name"] = None # Not available at interchange
        task_log_info["task_status"] = status
        task_log_info["task_try_time_launched"] = timing_record["time_invoked"]
        task_log_info["task_try_time_returned"] = timing_record["time_returned"]
        task_log_info["task_executor"] = self.executor.label
        task_log_info['run_id'] = self.run_id
        task_log_info['try_id'] = 0
        task_log_info['timestamp'] = datetime.datetime.now()
        task_log_info['task_status_name'] = status.name
        task_log_info['tasks_failed_count'] = self.task_state_counts[States.failed]
        task_log_info['tasks_completed_count'] = self.task_state_counts[States.exec_done]

        # Fields not currently implemented in Globus Compute
        task_log_info["task_memoize"] = False
        task_log_info["task_hashsum"] = None
        task_log_info["task_fail_count"] = 0 # TODO: Should this be 1 if the task failed?
        task_log_info["task_fail_cost"] = 0
        task_log_info['tasks_memo_completed_count'] = 0
        task_log_info['from_memo'] = False
        task_log_info['task_inputs'] = None
        task_log_info['task_outputs'] = None
        task_log_info['task_stdin'] = None
        task_log_info['task_stdout'] = None 
        task_log_info['task_stderr'] = None
        task_log_info['task_fail_history'] = ""
        task_log_info['task_depends'] = None
        task_log_info['task_joins'] = None
        return task_log_info

    def _main_loop(self):
        """
        This is the "kernel" of the endpoint interchange process.  Conceptually, there
        are three actions of consequence: forward task messages to the executors,
        forward results from the executors back to the Globus Compute web services
        (RMQ), and forward any previous results that may have failed to send previously
        (e.g., if a RMQ connection was dropped).

        We accomplish this via three threads, one each for each task.

        Of special note is that this kernel does not try very hard to handle the
        non-happy path.  If an error occurs that is too "unhappy" (e.g., communication
        with RMQ fails), the catch-all solution is to "reboot" and try again.  That is,
        this method exits, communication is shutdown, started again, and we restart
        this method.
        """
        log.debug("_main_loop begins")

        results_publisher = ResultQueuePublisher(queue_info=self.result_q_info)

        with results_publisher:
            executor = self.executor

            num_tasks_forwarded = 0
            num_results_forwarded = 0

            def process_stored_results():
                # Handle any previously stored results, either from a previous run or
                # from a quarter of a second-ago.  Basically, check every second
                # (.wait()) if there are any items on disk to be sent.  If there are,
                # don't treat them any differently than "fresh" results: put the into
                # the same multiprocessing queue as results incoming directly from
                # the executors.  The normal processing by `process_pending_results()`
                # will take over from there.
                while not self._quiesce_event.wait(timeout=1):
                    for task_id, packed_result in self.result_store:
                        if self._quiesce_event.is_set():
                            # important to check every iteration as well, so as not to
                            # potentially hang up the shutdown procedure
                            return
                        log.debug("Retrieved stored result (%s)", task_id)
                        msg = {"task_id": task_id, "message": packed_result}
                        self.result_store.discard(task_id)
                        self.results_passthrough.put(msg)
                log.debug("Exit process-stored-results thread.")

            def process_pending_tasks():
                # Pull tasks from upstream (RMQ) and send them down the ZMQ pipe to the
                # globus-compute-manager.  In terms of shutting down (or "rebooting")
                # gracefully, iterate once a second whether or not a task has arrived.
                nonlocal num_tasks_forwarded
                while not self._quiesce_event.is_set():
                    if self.time_to_quit:
                        self.stop()
                        continue  # nominally == break; but let event do it
                    try:
                        incoming_task = self.pending_task_queue.get(timeout=1)
                        task_msg = unpack(incoming_task)
                        if not isinstance(task_msg, Task):
                            raise InvalidMessageError()

                    except queue.Empty:
                        continue

                    except Exception:
                        log.exception("Unhandled error processing incoming task")
                        continue

                    self._begin_task(task_msg.task_id)

                    try:
                        executor.submit(
                            task_id=task_msg.task_id, packed_task=incoming_task
                        )
                        num_tasks_forwarded += 1  # Safe given GIL

                    except Exception as exc:
                        log.exception(f"Failed to process {task_msg.task_id}")
                        code, msg = get_result_error_details()
                        failed_result = Result(
                            task_id=task_msg.task_id,
                            data=f"Failed to start task: {exc}",
                            error_details=ResultErrorDetails(
                                code=code, user_message=msg
                            ),
                            task_statuses=[],
                        )
                        res = {
                            "task_id": task_msg.task_id,
                            "message": pack(failed_result),
                        }
                        self.results_passthrough.put(res)

                log.debug("Exit process-pending-tasks thread.")

            def process_pending_results():
                # Forward incoming results from the globus-compute-manager to the
                # Globus Compute services. For graceful handling of shutdown
                # (or "reboot"), wait up to a second or incoming results before
                # iterating the loop regardless.
                nonlocal num_results_forwarded
                while not self._quiesce_event.is_set():
                    try:
                        packed_message = self.results_passthrough.get(timeout=1)
                        unpacked_message = unpack(packed_message)

                    except queue.Empty:
                        # Empty queue!  Let's see if we have any prior results to send
                        continue

                    except Exception as exc:
                        log.warning(
                            f"Invalid message received: no task_id.  Ignoring. {exc}"
                        )
                        continue

                    task_id = None
                    if isinstance(unpacked_message, Result):
                        num_results_forwarded += 1
                        task_id = unpacked_message.task_id
                        log.debug("Forwarding result for task: %s", task_id)

                        # Send results to monitoring
                        self._complete_task(task_id, unpacked_message.error_details)

                    try:
                        results_publisher.publish(packed_message)

                    except Exception:
                        # Publishing didn't work -- quiesce and see if a simple restart
                        # fixes the issue.
                        self._quiesce_event.set()

                        log.exception("Something broke while forwarding results")
                        if task_id:
                            log.info("Storing result for later: %s", task_id)
                            self.result_store[task_id] = packed_message
                        continue  # just be explicit

                log.debug("Exit process-pending-results thread.")

            stored_processor_thread = threading.Thread(
                target=process_stored_results, name="Stored Result Handler"
            )
            task_processor_thread = threading.Thread(
                target=process_pending_tasks, name="Pending Task Handler"
            )
            result_processor_thread = threading.Thread(
                target=process_pending_results, name="Pending Result Handler"
            )
            stored_processor_thread.start()
            task_processor_thread.start()
            result_processor_thread.start()

            last_t, last_r = 0, 0

            soft_idle_limit = max(0, self.config.idle_heartbeats_soft)
            hard_idle_limit = max(soft_idle_limit + 1, self.config.idle_heartbeats_hard)
            soft_idle_heartbeats = 0  # "happy path" idle timeout
            hard_idle_heartbeats = 0  # catch-all idle timeout

            live_proc_title = setproctitle.getproctitle()
            log.debug("_main_loop entered running state")
            while not self._quiesce_event.wait(self.heartbeat_period):
                # Possibly TOCTOU here, but we don't need to be super precise.  The
                # point here is to mention "still alive" and that we're still working
                num_t, num_r = num_tasks_forwarded, num_results_forwarded
                diff_t, diff_r = num_t - last_t, num_r - last_r
                log.debug(
                    "Heartbeat.  Approximate Tasks and Results forwarded since last "
                    "heartbeat: %s (T), %s (R)",
                    diff_t,
                    diff_r,
                )
                last_t, last_r = num_t, num_r

                # only reset come heartbeat and still alive
                self._reconnect_fail_counter = 0

                if not soft_idle_limit:
                    # idle timeout not enabled; "always on"
                    continue

                if diff_t or diff_r:
                    # a task moved; reset idle heartbeat counter
                    if soft_idle_heartbeats or hard_idle_heartbeats:
                        log.info(
                            "Moved to active state (due to tasks processed since"
                            " last heartbeat)."
                        )
                    setproctitle.setproctitle(live_proc_title)
                    soft_idle_heartbeats = 0
                    hard_idle_heartbeats = 0
                    continue

                # only start "timer" if we've at least done *some* work
                hard_idle_heartbeats += 1
                if (num_t or num_r) and num_r >= num_t:
                    # similar to above, only start "timer" if *idle* ... but
                    # note that given self.result_store, it's possible to
                    # have forwarded more results than tasks received.
                    soft_idle_heartbeats += 1
                    shutdown_s = soft_idle_limit - soft_idle_heartbeats
                    shutdown_s *= self.heartbeat_period

                    if soft_idle_heartbeats == 1:
                        log.info(
                            "In idle state (due to no task or result movement);"
                            f" shut down in {shutdown_s:,}s.  (idle_heartbeats_soft)"
                        )
                    idle_proc_title = "[idle; shut down in {:,}s] {}"
                    setproctitle.setproctitle(
                        idle_proc_title.format(shutdown_s, live_proc_title)
                    )

                    if soft_idle_heartbeats >= soft_idle_limit:
                        log.info("Idle heartbeats reached.  Shutting down.")
                        self.time_to_quit = True
                        self.stop()

                elif hard_idle_heartbeats > hard_idle_limit:
                    log.warning("Shutting down due to idle heartbeats HARD limit.")
                    self.time_to_quit = True
                    self.stop()

                elif hard_idle_heartbeats > soft_idle_limit:
                    shutdown_s = hard_idle_limit - hard_idle_heartbeats
                    shutdown_s *= self.heartbeat_period
                    if hard_idle_heartbeats == soft_idle_limit + 1:
                        # only log the first time; no sense in filling logs
                        log.info(
                            "Possibly idle -- no task or result movement.  Will"
                            f" shut down in {shutdown_s:,}s.  (idle_heartbeats_hard)"
                        )
                    idle_proc_title = "[possibly idle; shut down in {:,}s] {}"
                    setproctitle.setproctitle(
                        idle_proc_title.format(shutdown_s, live_proc_title)
                    )

            # The timeouts aren't nominally necessary because if the above loop has
            # quit, then the _quiesce_event is set, and both threads check that event
            # every internal iteration.  But "for kicks."
            stored_processor_thread.join(timeout=5)
            task_processor_thread.join(timeout=5)
            result_processor_thread.join(timeout=5)

            # let higher-level error handling take over if the following excepts
            message = EPStatusReport(
                endpoint_id=self.endpoint_id,
                # 0 == "no more heartbeats coming"
                global_state={
                    "managers": 0,
                    "total_workers": 0,
                    "idle_workers": 0,
                    "pending_tasks": 0,
                    "outstanding_tasks": {},
                    "heartbeat_period": 0,
                },
                task_statuses={},
            )
            results_publisher.publish(pack(message))

            log.debug("_main_loop exits")<|MERGE_RESOLUTION|>--- conflicted
+++ resolved
@@ -265,8 +265,7 @@
         self._quiesce_event.set()
 
     def cleanup(self):
-<<<<<<< HEAD
-        self.executor.shutdown()
+        self.executor.shutdown(block=True)
         if self.monitoring:
             log.info("Sending final monitoring message")
             self.time_completed = datetime.datetime.now()
@@ -281,9 +280,6 @@
             log.info("Terminating monitoring")
             self.monitoring.close()
             log.info("Terminated monitoring")
-=======
-        self.executor.shutdown(block=True)
->>>>>>> 2be5dc40
 
     def handle_sigterm(self, sig_num, curr_stack_frame):
         log.warning("Received SIGTERM, setting termination flag.")
