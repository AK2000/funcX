--- conflicted
+++ resolved
@@ -534,19 +534,15 @@
                             for task in self.tasks:
                                 self.tasks[task].set_exception(self._executor_exception)
                             break
-
-<<<<<<< HEAD
+                            
                         if self.passthrough is True:
                             logger.debug(f"[MTHREAD] Pushing results for task:{tid}")
                             x = self.results_passthrough.put(serialized_msg)
                             logger.debug(f"[MTHREAD] task:{tid} ret value: {x}")
                             logger.debug(f"[MTHREAD] task:{tid} items in queue: {self.results_passthrough.qsize()}")
                             continue
-
-                        task_fut = self.tasks[tid]
-=======
+              
                         task_fut = self.tasks.pop(tid)
->>>>>>> d8872956
 
                         if 'result' in msg:
                             result = fx_serializer.deserialize(msg['result'])
